// VulcanizeDB
// Copyright © 2018 Vulcanize

// This program is free software: you can redistribute it and/or modify
// it under the terms of the GNU Affero General Public License as published by
// the Free Software Foundation, either version 3 of the License, or
// (at your option) any later version.

// This program is distributed in the hope that it will be useful,
// but WITHOUT ANY WARRANTY; without even the implied warranty of
// MERCHANTABILITY or FITNESS FOR A PARTICULAR PURPOSE.  See the
// GNU Affero General Public License for more details.

// You should have received a copy of the GNU Affero General Public License
// along with this program.  If not, see <http://www.gnu.org/licenses/>.

package shared

import (
	"fmt"
	"github.com/ethereum/go-ethereum/common"
	log "github.com/sirupsen/logrus"
	"github.com/vulcanize/vulcanizedb/pkg/core"
	"github.com/vulcanize/vulcanizedb/pkg/datastore/postgres"
	"github.com/vulcanize/vulcanizedb/pkg/transformers/shared"
)

type Watcher struct {
<<<<<<< HEAD
	Transformers  []shared.Transformer
	DB            *postgres.DB
	Fetcher       shared.LogFetcher
	Chunker       shared.Chunker
	Addresses     []common.Address
	Topics        []common.Hash
	StartingBlock *int64
}

func NewWatcher(db *postgres.DB, bc core.BlockChain) Watcher {
	chunker := shared.NewLogChunker()
	fetcher := shared.NewFetcher(bc)
	return Watcher{
		DB:      db,
		Fetcher: fetcher,
		Chunker: chunker,
	}
}

// Adds transformers to the watcher and updates the chunker, so that it will consider the new transformers.
func (watcher *Watcher) AddTransformers(initializers []shared.TransformerInitializer) {
	var contractAddresses []common.Address
	var topic0s []common.Hash
	var configs []shared.TransformerConfig

	for _, initializer := range initializers {
		transformer := initializer(watcher.DB)
=======
	Transformers []Transformer
	DB           postgres.DB
	Blockchain   core.BlockChain
}

func (watcher *Watcher) AddTransformers(us []TransformerInitializer, con ContractConfig) error {
	for _, transformerInitializer := range us {
		transformer, err := transformerInitializer(&watcher.DB, watcher.Blockchain, con)
		if err != nil {
			return err
		}
>>>>>>> aa4e6982
		watcher.Transformers = append(watcher.Transformers, transformer)

		config := transformer.GetConfig()
		configs = append(configs, config)

		if watcher.StartingBlock == nil {
			watcher.StartingBlock = &config.StartingBlockNumber
		} else if earlierStartingBlockNumber(config.StartingBlockNumber, *watcher.StartingBlock) {
			watcher.StartingBlock = &config.StartingBlockNumber
		}

		addresses := shared.HexStringsToAddresses(config.ContractAddresses)
		contractAddresses = append(contractAddresses, addresses...)
		topic0s = append(topic0s, common.HexToHash(config.Topic))
	}

<<<<<<< HEAD
	watcher.Addresses = append(watcher.Addresses, contractAddresses...)
	watcher.Topics = append(watcher.Topics, topic0s...)
	watcher.Chunker.AddConfigs(configs)
=======
	return nil
}

func (watcher *Watcher) AddTransformer(t Transformer) {
	watcher.Transformers = append(watcher.Transformers, t)
>>>>>>> aa4e6982
}

func (watcher *Watcher) Execute() error {
	if watcher.Transformers == nil {
		return fmt.Errorf("No transformers added to watcher")
	}

	checkedColumnNames, err := shared.GetCheckedColumnNames(watcher.DB)
	if err != nil {
		return err
	}
	notCheckedSQL := shared.CreateNotCheckedSQL(checkedColumnNames)

	missingHeaders, err := shared.MissingHeaders(*watcher.StartingBlock, -1, watcher.DB, notCheckedSQL)
	if err != nil {
		log.Error("Fetching of missing headers failed in watcher!")
		return err
	}

	for _, header := range missingHeaders {
		// TODO Extend FetchLogs for doing several blocks at a time
		logs, err := watcher.Fetcher.FetchLogs(watcher.Addresses, watcher.Topics, header)
		if err != nil {
			// TODO Handle fetch error in watcher
			log.Errorf("Error while fetching logs for header %v in watcher", header.Id)
			return err
		}

		chunkedLogs := watcher.Chunker.ChunkLogs(logs)

		// Can't quit early and mark as checked if there are no logs. If we are running continuousLogSync,
		// not all logs we're interested in might have been fetched.
		for _, transformer := range watcher.Transformers {
			transformerName := transformer.GetConfig().TransformerName
			logChunk := chunkedLogs[transformerName]
			err = transformer.Execute(logChunk, header)
			if err != nil {
				log.Errorf("%v transformer failed to execute in watcher: %v", transformerName, err)
				return err
			}
		}
	}
	return err
}

func earlierStartingBlockNumber(transformerBlock, watcherBlock int64) bool {
	return transformerBlock < watcherBlock
}<|MERGE_RESOLUTION|>--- conflicted
+++ resolved
@@ -26,7 +26,6 @@
 )
 
 type Watcher struct {
-<<<<<<< HEAD
 	Transformers  []shared.Transformer
 	DB            *postgres.DB
 	Fetcher       shared.LogFetcher
@@ -54,19 +53,6 @@
 
 	for _, initializer := range initializers {
 		transformer := initializer(watcher.DB)
-=======
-	Transformers []Transformer
-	DB           postgres.DB
-	Blockchain   core.BlockChain
-}
-
-func (watcher *Watcher) AddTransformers(us []TransformerInitializer, con ContractConfig) error {
-	for _, transformerInitializer := range us {
-		transformer, err := transformerInitializer(&watcher.DB, watcher.Blockchain, con)
-		if err != nil {
-			return err
-		}
->>>>>>> aa4e6982
 		watcher.Transformers = append(watcher.Transformers, transformer)
 
 		config := transformer.GetConfig()
@@ -83,17 +69,9 @@
 		topic0s = append(topic0s, common.HexToHash(config.Topic))
 	}
 
-<<<<<<< HEAD
 	watcher.Addresses = append(watcher.Addresses, contractAddresses...)
 	watcher.Topics = append(watcher.Topics, topic0s...)
 	watcher.Chunker.AddConfigs(configs)
-=======
-	return nil
-}
-
-func (watcher *Watcher) AddTransformer(t Transformer) {
-	watcher.Transformers = append(watcher.Transformers, t)
->>>>>>> aa4e6982
 }
 
 func (watcher *Watcher) Execute() error {
