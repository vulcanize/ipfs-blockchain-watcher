// VulcanizeDB
// Copyright © 2018 Vulcanize

// This program is free software: you can redistribute it and/or modify
// it under the terms of the GNU Affero General Public License as published by
// the Free Software Foundation, either version 3 of the License, or
// (at your option) any later version.

// This program is distributed in the hope that it will be useful,
// but WITHOUT ANY WARRANTY; without even the implied warranty of
// MERCHANTABILITY or FITNESS FOR A PARTICULAR PURPOSE.  See the
// GNU Affero General Public License for more details.

// You should have received a copy of the GNU Affero General Public License
// along with this program.  If not, see <http://www.gnu.org/licenses/>.

package integration

import (
	"math/big"

	"github.com/ethereum/go-ethereum/common"
	"github.com/ethereum/go-ethereum/ethclient"
	"github.com/ethereum/go-ethereum/rpc"
	. "github.com/onsi/ginkgo"
	. "github.com/onsi/gomega"

	"github.com/vulcanize/vulcanizedb/pkg/core"
	"github.com/vulcanize/vulcanizedb/pkg/geth"
	"github.com/vulcanize/vulcanizedb/pkg/geth/client"
	rpc2 "github.com/vulcanize/vulcanizedb/pkg/geth/converters/rpc"
	"github.com/vulcanize/vulcanizedb/pkg/geth/node"
	"github.com/vulcanize/vulcanizedb/pkg/geth/testing"
	"github.com/vulcanize/vulcanizedb/test_config"
)

var _ = Describe("Reading contracts", func() {

	Describe("Getting a contract attribute", func() {
		It("retrieves the event log for a specific block and contract", func() {
			expectedLogZero := core.Log{
				BlockNumber: 4703824,
				TxHash:      "0xf896bfd1eb539d881a1a31102b78de9f25cd591bf1fe1924b86148c0b205fd5d",
				Address:     "0xd26114cd6ee289accf82350c8d8487fedb8a0c07",
				Topics: core.Topics{
					0: "0xddf252ad1be2c89b69c2b068fc378daa952ba7f163c4a11628f55a4df523b3ef",
					1: "0x000000000000000000000000fbb1b73c4f0bda4f67dca266ce6ef42f520fbb98",
					2: "0x000000000000000000000000d26114cd6ee289accf82350c8d8487fedb8a0c07",
				},
				Index: 19,
				Data:  "0x0000000000000000000000000000000000000000000000000c7d713b49da0000"}
			rawRpcClient, err := rpc.Dial(test_config.InfuraClient.IPCPath)
			Expect(err).NotTo(HaveOccurred())
			rpcClient := client.NewRpcClient(rawRpcClient, test_config.InfuraClient.IPCPath)
			ethClient := ethclient.NewClient(rawRpcClient)
			blockChainClient := client.NewEthClient(ethClient)
			node := node.MakeNode(rpcClient)
			transactionConverter := rpc2.NewRpcTransactionConverter(ethClient)
			blockChain := geth.NewBlockChain(blockChainClient, rpcClient, node, transactionConverter)
			contract := testing.SampleContract()

			logs, err := blockChain.GetLogs(contract, big.NewInt(4703824), nil)

			Expect(err).To(BeNil())
			Expect(len(logs)).To(Equal(3))
			Expect(logs[0]).To(Equal(expectedLogZero))
		})

		It("returns and empty log array when no events for a given block / contract combo", func() {
			rawRpcClient, err := rpc.Dial(test_config.InfuraClient.IPCPath)
			Expect(err).NotTo(HaveOccurred())
			rpcClient := client.NewRpcClient(rawRpcClient, test_config.InfuraClient.IPCPath)
			ethClient := ethclient.NewClient(rawRpcClient)
			blockChainClient := client.NewEthClient(ethClient)
			node := node.MakeNode(rpcClient)
			transactionConverter := rpc2.NewRpcTransactionConverter(ethClient)
			blockChain := geth.NewBlockChain(blockChainClient, rpcClient, node, transactionConverter)

<<<<<<< HEAD
			logs, err := blockChain.GetLogs(core.Contract{Hash: "0x123"}, big.NewInt(4703824), nil)
=======
			logs, err := blockChain.GetLogs(core.Contract{Hash: "x123"}, big.NewInt(4703824), nil)
>>>>>>> aa4e6982

			Expect(err).To(BeNil())
			Expect(len(logs)).To(Equal(0))
		})
	})

	Describe("Fetching Contract data", func() {
		It("returns the correct attribute for a real contract", func() {
			rawRpcClient, err := rpc.Dial(test_config.InfuraClient.IPCPath)
			Expect(err).NotTo(HaveOccurred())
			rpcClient := client.NewRpcClient(rawRpcClient, test_config.InfuraClient.IPCPath)
			ethClient := ethclient.NewClient(rawRpcClient)
			blockChainClient := client.NewEthClient(ethClient)
			node := node.MakeNode(rpcClient)
			transactionConverter := rpc2.NewRpcTransactionConverter(ethClient)
			blockChain := geth.NewBlockChain(blockChainClient, rpcClient, node, transactionConverter)

			contract := testing.SampleContract()
			var balance = new(big.Int)
<<<<<<< HEAD
			args := common.HexToHash("0xd26114cd6ee289accf82350c8d8487fedb8a0c07")
			err = blockChain.FetchContractData(contract.Abi, "0xd26114cd6ee289accf82350c8d8487fedb8a0c07", "balanceOf", args, &balance, 5167471)
=======

			arg := common.HexToHash("0xd26114cd6ee289accf82350c8d8487fedb8a0c07")
			hashArgs := []common.Hash{arg}
			balanceOfArgs := make([]interface{}, len(hashArgs))
			for i, s := range hashArgs {
				balanceOfArgs[i] = s
			}

			err = blockChain.FetchContractData(contract.Abi, "0xd26114cd6ee289accf82350c8d8487fedb8a0c07", "balanceOf", balanceOfArgs, &balance, 5167471)
>>>>>>> aa4e6982
			Expect(err).NotTo(HaveOccurred())
			expected := new(big.Int)
			expected.SetString("10897295492887612977137", 10)
			Expect(balance).To(Equal(expected))
		})
	})
})<|MERGE_RESOLUTION|>--- conflicted
+++ resolved
@@ -76,11 +76,7 @@
 			transactionConverter := rpc2.NewRpcTransactionConverter(ethClient)
 			blockChain := geth.NewBlockChain(blockChainClient, rpcClient, node, transactionConverter)
 
-<<<<<<< HEAD
 			logs, err := blockChain.GetLogs(core.Contract{Hash: "0x123"}, big.NewInt(4703824), nil)
-=======
-			logs, err := blockChain.GetLogs(core.Contract{Hash: "x123"}, big.NewInt(4703824), nil)
->>>>>>> aa4e6982
 
 			Expect(err).To(BeNil())
 			Expect(len(logs)).To(Equal(0))
@@ -100,20 +96,11 @@
 
 			contract := testing.SampleContract()
 			var balance = new(big.Int)
-<<<<<<< HEAD
-			args := common.HexToHash("0xd26114cd6ee289accf82350c8d8487fedb8a0c07")
+
+		    args := make([]interface{}, 1)
+			args[0] = common.HexToHash("0xd26114cd6ee289accf82350c8d8487fedb8a0c07")
+
 			err = blockChain.FetchContractData(contract.Abi, "0xd26114cd6ee289accf82350c8d8487fedb8a0c07", "balanceOf", args, &balance, 5167471)
-=======
-
-			arg := common.HexToHash("0xd26114cd6ee289accf82350c8d8487fedb8a0c07")
-			hashArgs := []common.Hash{arg}
-			balanceOfArgs := make([]interface{}, len(hashArgs))
-			for i, s := range hashArgs {
-				balanceOfArgs[i] = s
-			}
-
-			err = blockChain.FetchContractData(contract.Abi, "0xd26114cd6ee289accf82350c8d8487fedb8a0c07", "balanceOf", balanceOfArgs, &balance, 5167471)
->>>>>>> aa4e6982
 			Expect(err).NotTo(HaveOccurred())
 			expected := new(big.Int)
 			expected.SetString("10897295492887612977137", 10)
