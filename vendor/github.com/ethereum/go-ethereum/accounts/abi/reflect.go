--- conflicted
+++ resolved
@@ -74,7 +74,7 @@
 func set(dst, src reflect.Value) error {
 	dstType, srcType := dst.Type(), src.Type()
 	switch {
-	case dstType.Kind() == reflect.Interface:
+	case dstType.Kind() == reflect.Interface && dst.Elem().IsValid():
 		return set(dst.Elem(), src)
 	case dstType.Kind() == reflect.Ptr && dstType.Elem() != derefbigT:
 		return set(dst.Elem(), src)
@@ -126,7 +126,6 @@
 	return nil
 }
 
-<<<<<<< HEAD
 // mapArgNamesToStructFields maps a slice of argument names to struct fields.
 // first round: for each Exportable field that contains a `abi:""` tag
 //   and this field name exists in the given argument name list, pair them together.
@@ -135,16 +134,6 @@
 //   used, pair them.
 // Note this function assumes the given value is a struct value.
 func mapArgNamesToStructFields(argNames []string, value reflect.Value) (map[string]string, error) {
-=======
-// mapAbiToStringField maps abi to struct fields.
-// first round: for each Exportable field that contains a `abi:""` tag
-//   and this field name exists in the arguments, pair them together.
-// second round: for each argument field that has not been already linked,
-//   find what variable is expected to be mapped into, if it exists and has not been
-//   used, pair them.
-func mapAbiToStructFields(args Arguments, value reflect.Value) (map[string]string, error) {
-
->>>>>>> aa4e6982
 	typ := value.Type()
 
 	abi2struct := make(map[string]string)
@@ -158,25 +147,16 @@
 		if structFieldName[:1] != strings.ToUpper(structFieldName[:1]) {
 			continue
 		}
-<<<<<<< HEAD
-=======
-
->>>>>>> aa4e6982
 		// skip fields that have no abi:"" tag.
 		var ok bool
 		var tagName string
 		if tagName, ok = typ.Field(i).Tag.Lookup("abi"); !ok {
 			continue
 		}
-<<<<<<< HEAD
-=======
-
->>>>>>> aa4e6982
 		// check if tag is empty.
 		if tagName == "" {
 			return nil, fmt.Errorf("struct: abi tag in '%s' is empty", structFieldName)
 		}
-<<<<<<< HEAD
 		// check which argument field matches with the abi tag.
 		found := false
 		for _, arg := range argNames {
@@ -190,44 +170,16 @@
 				found = true
 			}
 		}
-=======
-
-		// check which argument field matches with the abi tag.
-		found := false
-		for _, abiField := range args.NonIndexed() {
-			if abiField.Name == tagName {
-				if abi2struct[abiField.Name] != "" {
-					return nil, fmt.Errorf("struct: abi tag in '%s' already mapped", structFieldName)
-				}
-				// pair them
-				abi2struct[abiField.Name] = structFieldName
-				struct2abi[structFieldName] = abiField.Name
-				found = true
-			}
-		}
-
->>>>>>> aa4e6982
 		// check if this tag has been mapped.
 		if !found {
 			return nil, fmt.Errorf("struct: abi tag '%s' defined but not found in abi", tagName)
 		}
-<<<<<<< HEAD
 	}
 
 	// second round ~~~
 	for _, argName := range argNames {
 
 		structFieldName := ToCamelCase(argName)
-=======
-
-	}
-
-	// second round ~~~
-	for _, arg := range args {
-
-		abiFieldName := arg.Name
-		structFieldName := capitalise(abiFieldName)
->>>>>>> aa4e6982
 
 		if structFieldName == "" {
 			return nil, fmt.Errorf("abi: purely underscored output cannot unpack to struct")
@@ -237,19 +189,11 @@
 		// struct field with the same field name. If so, raise an error:
 		//    abi: [ { "name": "value" } ]
 		//    struct { Value  *big.Int , Value1 *big.Int `abi:"value"`}
-<<<<<<< HEAD
 		if abi2struct[argName] != "" {
 			if abi2struct[argName] != structFieldName &&
 				struct2abi[structFieldName] == "" &&
 				value.FieldByName(structFieldName).IsValid() {
 				return nil, fmt.Errorf("abi: multiple variables maps to the same abi field '%s'", argName)
-=======
-		if abi2struct[abiFieldName] != "" {
-			if abi2struct[abiFieldName] != structFieldName &&
-				struct2abi[structFieldName] == "" &&
-				value.FieldByName(structFieldName).IsValid() {
-				return nil, fmt.Errorf("abi: multiple variables maps to the same abi field '%s'", abiFieldName)
->>>>>>> aa4e6982
 			}
 			continue
 		}
@@ -261,27 +205,14 @@
 
 		if value.FieldByName(structFieldName).IsValid() {
 			// pair them
-<<<<<<< HEAD
 			abi2struct[argName] = structFieldName
 			struct2abi[structFieldName] = argName
-=======
-			abi2struct[abiFieldName] = structFieldName
-			struct2abi[structFieldName] = abiFieldName
->>>>>>> aa4e6982
 		} else {
 			// not paired, but annotate as used, to detect cases like
 			//   abi : [ { "name": "value" }, { "name": "_value" } ]
 			//   struct { Value *big.Int }
-<<<<<<< HEAD
 			struct2abi[structFieldName] = argName
 		}
 	}
-=======
-			struct2abi[structFieldName] = abiFieldName
-		}
-
-	}
-
->>>>>>> aa4e6982
 	return abi2struct, nil
 }